--- conflicted
+++ resolved
@@ -4,22 +4,15 @@
 numpy>=1.26.0
 requests>=2.31.0
 plotly>=5.19.0
-
 # Data processing
 python-dateutil>=2.9.0
 pytz>=2025.2
 toml>=0.10.2
-<<<<<<< HEAD
 matplotlib>=3.8.0
 seaborn>=0.12.0
-
-=======
 appdirs>=1.4.4
->>>>>>> 933adf3e
-
 # UI components
 altair>=5.5.0,<6.0.0
 pillow>=11.2.0,<12.0.0
-
 # Local package
 -e .